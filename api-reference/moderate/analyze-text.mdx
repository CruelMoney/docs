--- conflicted
+++ resolved
@@ -75,11 +75,7 @@
     },
     "contentId": "post-123",
     "authorId": "user-123",
-<<<<<<< HEAD
-    "": "room-123",
-=======
     "conversationId": "room-123",
->>>>>>> 47f173d2
     "metadata": {
         "source": "chat"
     }
